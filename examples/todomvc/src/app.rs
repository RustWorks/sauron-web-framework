--- conflicted
+++ resolved
@@ -108,54 +108,6 @@
     }
 
     fn view(&self) -> Node<Msg> {
-<<<<<<< HEAD
-        node! {
-            <div class="todomvc-wrapper">
-                <section class="todoapp">
-                    <header class="header">
-                        <h1>"todos"</h1>
-                        {self.view_input()}
-                    </header>
-                    <section class="main">
-                        <input
-                            class="toggle-all"
-                            r#type="checkbox"
-                            checked={self.is_all_completed()}
-                            on_click={|_| Msg::ToggleAll} />
-                        <ul class="todo-list">
-                            {for (i, e) in self.entries.iter().filter(|e| self.filter.fit(e)).enumerate() {
-                                view_entry(i, e)
-                            }}
-                        </ul>
-                    </section>
-                    <footer class="footer">
-                        <span class="todo-count">
-                            <strong>{text(format!(
-                                "{}",
-                                self.total()
-                            ))}" item(s) left"</strong>
-                        </span>
-                        <ul class="filters">
-                            {self.view_filter(Filter::All)}
-                            {self.view_filter(Filter::Active)}
-                            {self.view_filter(Filter::Completed)}
-                        </ul>
-                        <button class="clear-completed" on_click={|_| Msg::ClearCompleted}>
-                            {text(format!(
-                                "Clear completed ({})",
-                                self.total_completed()
-                            ))}
-                        </button>
-                    </footer>
-                </section>
-                <footer class="info">
-                    <p>"Double-click to edit a todo"</p>
-                    <p>"Written by " <a href="https://github.com/ivanceras/" target="_blank">"Jovansonlee Cesar"</a></p>
-                    <p>"Part of " <a href="http://todomvc.com/" target="_blank">"TodoMVC"</a></p>
-                </footer>
-            </div>
-        }
-=======
         div(
             vec![class("todomvc-wrapper")],
             vec![
@@ -223,42 +175,8 @@
                 }),
             ],
         )
->>>>>>> 0af17040
-    }
-
-<<<<<<< HEAD
-impl Model {
-    fn view_filter(&self, filter: Filter) -> Node<Msg> {
-        node! {
-            <li class={if self.filter == filter {
-                "selected"
-            } else {
-                "not-selected"
-            }}
-            href={filter.to_string()}
-            on_click={move |_| Msg::SetFilter(filter)}>
-                {text(filter.to_string())}
-            </li>
-        }
-    }
-
-    fn view_input(&self) -> Node<Msg> {
-        node! {
-            <input
-                class="new-todo"
-                id="new-todo"
-                placeholder="What needs to be done?"
-                value={self.value.to_string()}
-                on_input={|v: InputEvent| Msg::Update(v.value.to_string())}
-                on_keypress={|event: KeyboardEvent| {
-                    if event.key() == "Enter" {
-                        Msg::Add
-                    } else {
-                        Msg::Nope
-                    }
-                }} />
-        }
-=======
+    }
+
     fn view_filter(&self, visibility: Visibility) -> Node<Msg> {
         let visibility_str = visibility.to_string();
         li(
@@ -307,31 +225,8 @@
                 ),
             ],
         )
->>>>>>> 0af17040
-    }
-
-<<<<<<< HEAD
-fn view_entry(idx: usize, entry: &Entry) -> Node<Msg> {
-    node! {
-        <li {classes_flag([
-            ("todo", true),
-            ("editing", entry.editing),
-            ("completed", entry.completed),
-        ])}>
-            <div class="view">
-                <input class="toggle" r#type="checkbox" checked={entry.completed} on_click={move |_| Msg::Toggle(idx)} />
-                <label on_doubleclick={move |_| Msg::ToggleEdit(idx)}>{text(entry.description.clone())}</label>
-                <button class="destroy" on_click={move |_| Msg::Remove(idx)} />
-            </div>
-            { view_entry_edit_input((idx, &entry)) }
-        </li>
-    }
-}
-
-fn view_entry_edit_input((idx, entry): (usize, &Entry)) -> Node<Msg> {
-    if entry.editing {
-        input(
-=======
+    }
+
     fn view_entry(&self, entry: &Entry) -> Node<Msg> {
         let mut class_name = "todo".to_string();
         if entry.editing {
@@ -343,7 +238,6 @@
         let entry_id = entry.id;
         li(
             vec![class(class_name), key(format!("todo-{}", entry.id))],
->>>>>>> 0af17040
             vec![
                 div(
                     vec![class("view")],
@@ -396,28 +290,9 @@
         )
     }
 
-<<<<<<< HEAD
-#[derive(Clone, Copy, PartialEq, Debug)]
-pub enum Filter {
-    All,
-    Active,
-    Completed,
-}
-
-impl ToString for Filter {
-    fn to_string(&self) -> String {
-        match *self {
-            Filter::All => "#/".to_string(),
-            Filter::Active => "#/active".to_string(),
-            Filter::Completed => "#/completed".to_string(),
-        }
-    }
-}
-=======
     fn view_controls(&self) -> Node<Msg> {
         let entries_completed =
             self.entries.iter().filter(|entry| entry.completed).count();
->>>>>>> 0af17040
 
         let entries_left = self.entries.len() - entries_completed;
         let item = if entries_left == 1 { " item" } else { " items" };
