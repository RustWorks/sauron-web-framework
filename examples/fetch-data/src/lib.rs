#![deny(warnings)]
use sauron::dom::Http;
use sauron::html::attributes::*;
use sauron::html::events::*;
use sauron::html::*;
use sauron::js_sys::TypeError;
use sauron::{jss, text, wasm_bindgen, Application, Cmd, Node, Program};
use serde::Deserialize;

#[macro_use]
extern crate log;

const DATA_URL: &str = "https://reqres.in/api/users";
const PER_PAGE: i32 = 4;

#[derive(Debug)]
pub enum Msg {
    NextPage,
    PrevPage,
    ReceivedData(Data),
    JsonError(serde_json::Error),
    RequestError(TypeError),
}

pub struct App {
    page: i32,
    data: Data,
    error: Option<String>,
}

#[derive(Deserialize, Debug, PartialEq, Clone, Default)]
pub struct Data {
    page: i32,
    per_page: i32,
    total: i32,
    total_pages: i32,
    data: Vec<User>,
}

#[derive(Deserialize, PartialEq, Debug, Clone)]
pub struct User {
    id: i32,
    email: String,
    first_name: String,
    last_name: String,
    avatar: String,
}

impl App {
    pub fn new() -> Self {
        App {
            page: 1,
            data: Data::default(),
            error: None,
        }
    }

    fn fetch_page(&self) -> Cmd<Msg> {
        let url = format!("{}?page={}&per_page={}", DATA_URL, self.page, PER_PAGE);
        Cmd::new(async move {
<<<<<<< HEAD
            match Http::fetch_text(&url).await {
=======
            let msg = match Http::fetch_text(&url).await {
>>>>>>> 4673a4d7
                Ok(v) => match serde_json::from_str(&v) {
                    Ok(data1) => Msg::ReceivedData(data1),
                    Err(err) => Msg::JsonError(err),
                },
                Err(e) => Msg::RequestError(e),
<<<<<<< HEAD
            }
=======
            };
            msg
>>>>>>> 4673a4d7
        })
    }
}

impl Application for App {
    type MSG = Msg;

    fn init(&mut self) -> Cmd<Msg> {
        console_log::init_with_level(log::Level::Trace).unwrap();
        self.fetch_page()
    }

    fn view(&self) -> Node<Msg> {
        div(
            [],
            [
                div(
                    [class("some-class"), id("some-id"), attr("data-id", 1)],
                    [
                        input(
                            [
                                class("prev_page"),
                                r#type("button"),
                                disabled(self.page <= 1),
                                value("<< Prev Page"),
                                on_click(|_| {
                                    trace!("Button is clicked");
                                    Msg::PrevPage
                                }),
                            ],
                            [],
                        ),
                        text(format!("Page: {}", self.page)),
                        input(
                            [
                                class("next_page"),
                                r#type("button"),
                                disabled(self.page >= self.data.total_pages),
                                value("Next Page >>"),
                                on_click(|_| {
                                    trace!("Button is clicked");
                                    Msg::NextPage
                                }),
                            ],
                            [],
                        ),
                    ],
                ),
                div([], []).with_children(self.data.data.iter().map(|user| {
                    ul(
                        [],
                        [
                            li([], [text(user.id)]),
                            li([], [text(&user.email)]),
                            li([], [text(&user.first_name)]),
                            li([], [img([src(&user.avatar)], [])]),
                        ],
                    )
                })),
                footer(
                    [class("error")],
                    [if let Some(error) = &self.error {
                        text(error)
                    } else {
                        text!("")
                    }],
                ),
            ],
        )
    }

    fn update(&mut self, msg: Msg) -> Cmd<Msg> {
        trace!("App is updating from msg: {:?}", msg);
        match msg {
            Msg::NextPage => {
                if self.page < self.data.total_pages {
                    self.page += 1;
                    self.fetch_page()
                } else {
                    Cmd::none()
                }
            }
            Msg::PrevPage => {
                if self.page > 1 {
                    self.page -= 1;
                }
                self.fetch_page()
            }
            Msg::ReceivedData(data1) => {
                self.data = data1;
                Cmd::none()
            }
            Msg::JsonError(err) => {
                trace!("Error fetching users! {:#?}", err);
                self.error = Some(format!("There was an error fetching the page: {:?}", err));
                Cmd::none()
            }
            Msg::RequestError(type_error) => {
                trace!("Error requesting the page: {:?}", type_error);
                self.error = Some(format!(
                    "There was an error fetching the page: {:?}",
                    type_error
                ));
                Cmd::none()
            }
        }
    }

    fn stylesheet() -> Vec<String> {
        vec![jss! {
            "body": {
                font_family: "Fira Sans, Courier New, Courier, Lucida Sans Typewriter, Lucida Typewriter, monospace",
            }
        }]
    }
}

#[wasm_bindgen(start)]
pub fn main() {
    console_error_panic_hook::set_once();
    Program::mount_to_body(App::new());
}

#[cfg(test)]
mod tests {
    use super::*;

    #[test]
    fn test_json() {
        let json = r#"
{"page":1,"per_page":3,"total":12,"total_pages":4,"data":[{"id":1,"email":"george.bluth@reqres.in","first_name":"George","last_name":"Bluth","avatar":"https://s3.amazonaws.com/uifaces/faces/twitter/calebogden/128.jpg"},{"id":2,"email":"janet.weaver@reqres.in","first_name":"Janet","last_name":"Weaver","avatar":"https://s3.amazonaws.com/uifaces/faces/twitter/josephstein/128.jpg"},{"id":3,"email":"emma.wong@reqres.in","first_name":"Emma","last_name":"Wong","avatar":"https://s3.amazonaws.com/uifaces/faces/twitter/olegpogodaev/128.jpg"}]}
        "#;
        println!("json: {}", json);
        let res: Result<Data, _> = serde_json::from_str(json);
        println!("res: {:#?}", res);
        assert!(res.is_ok());
    }
}<|MERGE_RESOLUTION|>--- conflicted
+++ resolved
@@ -58,22 +58,14 @@
     fn fetch_page(&self) -> Cmd<Msg> {
         let url = format!("{}?page={}&per_page={}", DATA_URL, self.page, PER_PAGE);
         Cmd::new(async move {
-<<<<<<< HEAD
-            match Http::fetch_text(&url).await {
-=======
             let msg = match Http::fetch_text(&url).await {
->>>>>>> 4673a4d7
                 Ok(v) => match serde_json::from_str(&v) {
                     Ok(data1) => Msg::ReceivedData(data1),
                     Err(err) => Msg::JsonError(err),
                 },
                 Err(e) => Msg::RequestError(e),
-<<<<<<< HEAD
-            }
-=======
             };
             msg
->>>>>>> 4673a4d7
         })
     }
 }
