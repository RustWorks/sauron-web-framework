--- conflicted
+++ resolved
@@ -386,12 +386,8 @@
                 old_indexed_attr_values.into_iter().unzip();
             if USE_SKIP_DIFF && has_skip_indices && is_subset_of(&old_indices, &skip_indices) {
                 //
-<<<<<<< HEAD
-            } else if old_attr_values != new_attr_values {
-=======
             }
             if old_attr_values != new_attr_values {
->>>>>>> 4673a4d7
                 for (_i, new_att) in new_attrs {
                     add_attributes.push(new_att);
                 }
