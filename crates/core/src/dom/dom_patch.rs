use crate::dom;
use crate::dom::dom_node::find_all_nodes;
use crate::dom::dom_node::DomInner;
use crate::dom::DomAttr;
use crate::dom::DomAttrValue;
use crate::dom::DomNode;
use crate::dom::{Application, Program};
use crate::vdom::EventCallback;
use crate::vdom::TreePath;
use crate::vdom::{Attribute, AttributeValue, Patch, PatchType};
use indexmap::IndexMap;
use std::rc::Rc;
use wasm_bindgen::closure::Closure;
use wasm_bindgen::JsValue;

/// a Patch where the virtual nodes are all created in the document.
/// This is necessary since the created Node  doesn't contain references
/// as opposed to Patch which contains reference to the vdom, which makes it hard
/// to be included in a struct
#[derive(Debug)]
pub struct DomPatch {
    /// The path to traverse to get to the target_element
    pub patch_path: TreePath,
    /// the target node
    pub target_element: DomNode,
    /// the patch variant
    pub patch_variant: PatchVariant,
}

/// patch variant
#[derive(Debug)]
pub enum PatchVariant {
    /// Insert nodes before the target node
    InsertBeforeNode {
        /// nodes to be inserted before the target node
        nodes: Vec<DomNode>,
    },
    /// Insert nodes after the target node
    InsertAfterNode {
        /// the nodes to be inserted after the target node
        nodes: Vec<DomNode>,
    },
    /// Append nodes into the target node
    AppendChildren {
        /// the children nodes to be appended into the target node
        children: Vec<DomNode>,
    },
    /// Add attributes to the target node
    AddAttributes {
        /// the attributes to be added to the target node
        attrs: Vec<DomAttr>,
    },
    /// Remove attributes from the target node
    RemoveAttributes {
        /// the attributes names to be removed
        attrs: Vec<DomAttr>,
    },
    /// Replace the target node with the replacement node
    ReplaceNode {
        /// the replacement node
        replacement: Vec<DomNode>,
    },
    /// Remove the target node
    RemoveNode,
    /// Clear the children of the target node
    ClearChildren,
    /// Move the target node before the node specified in the path location
    MoveBeforeNode {
        /// before the node at this location
        for_moving: Vec<DomNode>,
    },
    /// Move the target node after the node specified in the path location
    MoveAfterNode {
        /// after the node at this location
        for_moving: Vec<DomNode>,
    },
}

impl<APP> Program<APP>
where
    APP: Application + 'static,
{
    pub(crate) fn convert_attr(&self, attr: &Attribute<APP::MSG>) -> DomAttr {
        DomAttr {
            namespace: attr.namespace,
            name: attr.name,
            value: attr
                .value
                .iter()
                .filter_map(|v| self.convert_attr_value(v))
                .collect(),
        }
    }

    fn convert_attr_value(&self, attr_value: &AttributeValue<APP::MSG>) -> Option<DomAttrValue> {
        match attr_value {
            AttributeValue::Simple(v) => Some(DomAttrValue::Simple(v.clone())),
            AttributeValue::Style(v) => Some(DomAttrValue::Style(v.clone())),
            AttributeValue::EventListener(v) => {
                Some(DomAttrValue::EventListener(self.convert_event_listener(v)))
            }
            AttributeValue::Empty => None,
        }
    }

    fn convert_event_listener(
        &self,
        event_listener: &EventCallback<APP::MSG>,
    ) -> Closure<dyn FnMut(web_sys::Event)> {
        let program = self.downgrade();
        let event_listener = event_listener.clone();
        let closure: Closure<dyn FnMut(web_sys::Event)> =
            Closure::new(move |event: web_sys::Event| {
                let msg = event_listener.emit(dom::Event::from(event));
                let mut program = program.upgrade().expect("must upgrade");
                program.dispatch(msg);
            });
        closure
    }
    /// get the real DOM target node and make a DomPatch object for each of the Patch
    pub(crate) fn convert_patches(
        &self,
        target_node: &DomNode,
        patches: &[Patch<APP::MSG>],
    ) -> Result<Vec<DomPatch>, JsValue> {
        let nodes_to_find: Vec<(&TreePath, Option<&&'static str>)> = patches
            .iter()
            .map(|patch| (patch.path(), patch.tag()))
            .chain(
                patches
                    .iter()
                    .flat_map(|patch| patch.node_paths())
                    .map(|path| (path, None)),
            )
            .collect();

        let nodes_lookup = find_all_nodes(target_node, &nodes_to_find);

        let dom_patches:Vec<DomPatch> = patches.iter().map(|patch|{
            let patch_path = patch.path();
            let patch_tag = patch.tag();
            if let Some(target_node) = nodes_lookup.get(patch_path) {
                let target_tag = target_node.tag();
<<<<<<< HEAD
                if let (Some(patch_tag), Some(target_tag)) =(patch_tag, target_tag) {
=======

                if let (Some(patch_tag), Some(target_tag)) = (patch_tag, target_tag) {
>>>>>>> 4673a4d7
                    if **patch_tag != target_tag{
                        panic!(
                            "expecting a tag: {patch_tag:?}, but found: {target_tag:?}"
                        );
                    }
                }
                self.convert_patch(&nodes_lookup, target_node, patch)
            } else {
                unreachable!("Getting here means we didn't find the element of next node that we are supposed to patch, patch_path: {:?}, with tag: {:?}", patch_path, patch_tag);
            }
        }).collect();

        Ok(dom_patches)
    }
    /// convert a virtual DOM Patch into a created DOM node Patch
    pub fn convert_patch(
        &self,
        nodes_lookup: &IndexMap<TreePath, DomNode>,
        target_element: &DomNode,
        patch: &Patch<APP::MSG>,
    ) -> DomPatch {
        let target_element = target_element.clone();
        let Patch {
            patch_path,
            patch_type,
            ..
        } = patch;

        let patch_path = patch_path.clone();

        match patch_type {
            PatchType::InsertBeforeNode { nodes } => {
                let nodes = nodes
                    .iter()
                    .map(|for_insert| self.create_dom_node(Rc::new(None), for_insert))
                    .collect();
                DomPatch {
                    patch_path,
                    target_element,
                    patch_variant: PatchVariant::InsertBeforeNode { nodes },
                }
            }
            PatchType::InsertAfterNode { nodes } => {
                let nodes = nodes
                    .iter()
                    .map(|for_insert| self.create_dom_node(Rc::new(None), for_insert))
                    .collect();
                DomPatch {
                    patch_path,
                    target_element,
                    patch_variant: PatchVariant::InsertAfterNode { nodes },
                }
            }

            PatchType::AddAttributes { attrs } => {
                // we merge the attributes here prior to conversion
                let attrs = Attribute::merge_attributes_of_same_name(attrs.iter().copied());
                DomPatch {
                    patch_path,
                    target_element,
                    patch_variant: PatchVariant::AddAttributes {
                        attrs: attrs.iter().map(|a| self.convert_attr(a)).collect(),
                    },
                }
            }
            PatchType::RemoveAttributes { attrs } => DomPatch {
                patch_path,
                target_element,
                patch_variant: PatchVariant::RemoveAttributes {
                    attrs: attrs.iter().map(|a| self.convert_attr(a)).collect(),
                },
            },

            PatchType::ReplaceNode { replacement } => {
                let replacement = replacement
                    .iter()
                    .map(|node| self.create_dom_node(Rc::new(None), node))
                    .collect();
                DomPatch {
                    patch_path,
                    target_element,
                    patch_variant: PatchVariant::ReplaceNode { replacement },
                }
            }
            PatchType::RemoveNode => DomPatch {
                patch_path,
                target_element,
                patch_variant: PatchVariant::RemoveNode,
            },
            PatchType::ClearChildren => DomPatch {
                patch_path,
                target_element,
                patch_variant: PatchVariant::ClearChildren,
            },
            PatchType::MoveBeforeNode { nodes_path } => {
                let for_moving = nodes_path
                    .iter()
                    .map(|path| {
                        nodes_lookup
                            .get(path)
                            .expect("must have found the node")
                            .clone()
                    })
                    .collect();
                DomPatch {
                    patch_path,
                    target_element,
                    patch_variant: PatchVariant::MoveBeforeNode { for_moving },
                }
            }
            PatchType::MoveAfterNode { nodes_path } => {
                let for_moving = nodes_path
                    .iter()
                    .map(|path| {
                        nodes_lookup
                            .get(path)
                            .expect("must have found the node")
                            .clone()
                    })
                    .collect();
                DomPatch {
                    patch_path,
                    target_element,
                    patch_variant: PatchVariant::MoveAfterNode { for_moving },
                }
            }
            PatchType::AppendChildren { children } => {
                let children = children
                    .iter()
                    .map(|for_insert| self.create_dom_node(Rc::new(None), for_insert))
                    .collect();

                DomPatch {
                    patch_path,
                    target_element,
                    patch_variant: PatchVariant::AppendChildren { children },
                }
            }
        }
    }

    /// TODO: this should not have access to root_node, so it can generically
    /// apply patch to any dom node
    pub(crate) fn apply_dom_patches(
        &self,
        dom_patches: impl IntoIterator<Item = DomPatch>,
    ) -> Result<(), JsValue> {
        for dom_patch in dom_patches {
            self.apply_dom_patch(dom_patch)?;
        }
        Ok(())
    }

    /// apply a dom patch to this root node,
    /// return a new root_node if it would replace the original root_node
    /// TODO: this should have no access to root_node, so it can be used in general sense
    pub(crate) fn apply_dom_patch(&self, dom_patch: DomPatch) -> Result<(), JsValue> {
        let DomPatch {
            patch_path,
            target_element,
            patch_variant,
        } = dom_patch;

        match patch_variant {
            PatchVariant::InsertBeforeNode { nodes } => {
                target_element.insert_before(nodes);
            }

            PatchVariant::InsertAfterNode { nodes } => {
                target_element.insert_after(nodes);
            }
            PatchVariant::AppendChildren { children } => {
                target_element.append_children(children);
            }

            PatchVariant::AddAttributes { attrs } => {
                target_element.set_dom_attrs(attrs).unwrap();
            }
            PatchVariant::RemoveAttributes { attrs } => {
                for attr in attrs.iter() {
                    for att_value in attr.value.iter() {
                        match att_value {
                            DomAttrValue::Simple(_) => {
                                target_element.remove_dom_attr(attr)?;
                            }
                            // it is an event listener
                            DomAttrValue::EventListener(_) => {
                                let DomInner::Element { listeners, .. } = &target_element.inner
                                else {
                                    unreachable!("must be an element");
                                };
                                if let Some(listener) = listeners.borrow_mut().as_mut() {
<<<<<<< HEAD
                                    listener.retain(|event, _| *event != attr.name);
=======
                                    listener.retain(|event, _| *event != attr.name)
>>>>>>> 4673a4d7
                                }
                            }
                            DomAttrValue::Style(_) => {
                                target_element.remove_dom_attr(attr)?;
                            }
                            DomAttrValue::Empty => (),
                        }
                    }
                }
            }

            // This also removes the associated closures and event listeners to the node being replaced
            // including the associated closures of the descendant of replaced node
            // before it is actully replaced in the DOM
            // TODO: make root node a Vec
            PatchVariant::ReplaceNode { mut replacement } => {
                let mut first_node = replacement.remove(0);

                let parent_node = if patch_path.path.is_empty() {
                    let mount_node = self.mount_node.borrow();
                    let mount_node = mount_node.as_ref().expect("must have a mount node");
                    Rc::new(Some(mount_node.clone()))
                } else if let Some(parent_target) = target_element.parent.as_ref() {
                    Rc::new(Some(parent_target.clone()))
                } else {
                    unreachable!("target element should have a parent");
                };

                first_node.parent = Rc::clone(&parent_node);
                for replace_node in replacement.iter_mut() {
                    replace_node.parent = Rc::clone(&parent_node);
                }

                if target_element.is_fragment() {
                    assert!(
                        patch_path.is_empty(),
                        "this should only happen to root node"
                    );
                    let mut mount_node = self.mount_node.borrow_mut();
                    let mount_node = mount_node.as_mut().expect("must have a mount node");
                    mount_node.append_children(vec![first_node.clone()]);
                    mount_node.append_children(replacement);
                } else {
                    if patch_path.path.is_empty() {
                        let mut mount_node = self.mount_node.borrow_mut();
                        let mount_node = mount_node.as_mut().expect("must have a mount node");
                        mount_node.replace_child(&target_element, first_node.clone());
                    } else {
                        target_element.replace_node(first_node.clone());
                    }
                    //insert the rest
                    first_node.insert_after(replacement);
                }
                if patch_path.path.is_empty() {
                    *self.root_node.borrow_mut() = Some(first_node);
                }
            }
            PatchVariant::RemoveNode => {
                target_element.remove_node();
            }
            PatchVariant::ClearChildren => {
                target_element.clear_children();
            }
            PatchVariant::MoveBeforeNode { for_moving } => {
                if let Some(target_parent) = target_element.parent.as_ref() {
                    target_parent.remove_children(&for_moving.iter().collect::<Vec<_>>());
                    target_element.insert_before(for_moving);
                } else {
                    panic!("unable to get the parent node of the target element");
                }
            }

            PatchVariant::MoveAfterNode { for_moving } => {
                if let Some(target_parent) = target_element.parent.as_ref() {
                    target_parent.remove_children(&for_moving.iter().collect::<Vec<_>>());
                    target_element.insert_after(for_moving);
                }
            }
        }
        Ok(())
    }
}<|MERGE_RESOLUTION|>--- conflicted
+++ resolved
@@ -141,12 +141,7 @@
             let patch_tag = patch.tag();
             if let Some(target_node) = nodes_lookup.get(patch_path) {
                 let target_tag = target_node.tag();
-<<<<<<< HEAD
-                if let (Some(patch_tag), Some(target_tag)) =(patch_tag, target_tag) {
-=======
-
                 if let (Some(patch_tag), Some(target_tag)) = (patch_tag, target_tag) {
->>>>>>> 4673a4d7
                     if **patch_tag != target_tag{
                         panic!(
                             "expecting a tag: {patch_tag:?}, but found: {target_tag:?}"
@@ -339,11 +334,7 @@
                                     unreachable!("must be an element");
                                 };
                                 if let Some(listener) = listeners.borrow_mut().as_mut() {
-<<<<<<< HEAD
-                                    listener.retain(|event, _| *event != attr.name);
-=======
                                     listener.retain(|event, _| *event != attr.name)
->>>>>>> 4673a4d7
                                 }
                             }
                             DomAttrValue::Style(_) => {
