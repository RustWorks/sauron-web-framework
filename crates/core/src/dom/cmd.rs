use crate::dom::Effects;
use futures::channel::mpsc;
use futures::channel::mpsc::UnboundedReceiver;
use futures::StreamExt;
use std::future::Future;
use std::pin::Pin;
#[cfg(feature = "with-dom")]
use wasm_bindgen::closure::Closure;

<<<<<<< HEAD
/// Cnd is a way to tell the Runtime that something needs to be executed
=======
/// Cmd is a way to tell the Runtime that something needs to be executed
>>>>>>> 4673a4d7
pub struct Cmd<MSG> {
    /// commands
    pub(crate) commands: Vec<Command<MSG>>,
}

/// encapsulate anything a component can do
pub enum Command<MSG> {
    /// A task with one single resulting MSG
    Action(Action<MSG>),
    #[cfg(feature = "with-dom")]
    /// A task with recurring resulting MSG
    Sub(Sub<MSG>),
}

impl<MSG> Cmd<MSG>
where
    MSG: 'static,
{
    /// maps to a once future
    pub fn new<F>(f: F) -> Self
    where
        F: Future<Output = MSG> + 'static,
    {
        Self::once(f)
    }

    /// Creates a Cmd which expects to be polled only once
    pub fn once<F>(f: F) -> Self
    where
        F: Future<Output = MSG> + 'static,
    {
        Self {
            commands: vec![Command::single(f)],
        }
    }
    /// Creates a Cmd which will be polled multiple times
    pub fn recurring(
        rx: UnboundedReceiver<MSG>,
        event_closure: Closure<dyn FnMut(web_sys::Event)>,
    ) -> Self {
        Self {
            commands: vec![Command::sub(rx, event_closure)],
        }
    }

    /// map the msg of this Cmd such that Cmd<MSG> becomes Cmd<MSG2>.
    pub fn map_msg<F, MSG2>(self, f: F) -> Cmd<MSG2>
    where
        F: Fn(MSG) -> MSG2 + 'static + Clone,
        MSG2: 'static,
    {
        Cmd {
            commands: self
                .commands
                .into_iter()
                .map(|t| t.map_msg(f.clone()))
                .collect(),
        }
    }

    /// batch together multiple Cmd into one task
    pub fn batch(tasks: impl IntoIterator<Item = Self>) -> Self {
        let mut commands = vec![];
        for task in tasks.into_iter() {
            commands.extend(task.commands);
        }
        Self { commands }
    }

    ///
    pub fn none() -> Self {
        Self { commands: vec![] }
    }
}

impl<MSG> From<Effects<MSG, ()>> for Cmd<MSG>
where
    MSG: 'static,
{
    /// Convert Effects that has only follow ups
    fn from(effects: Effects<MSG, ()>) -> Self {
        // we can safely ignore the effects here
        // as there is no content on it.
        let Effects { local, external: _ } = effects;

        Cmd::batch(local.into_iter().map(Cmd::from))
    }
}

impl<MSG> Command<MSG>
where
    MSG: 'static,
{
    ///
    pub fn single<F>(f: F) -> Self
    where
        F: Future<Output = MSG> + 'static,
    {
        Self::Action(Action::new(f))
    }

    ///
    #[cfg(feature = "with-dom")]
    pub fn sub(
        rx: UnboundedReceiver<MSG>,
        event_closure: Closure<dyn FnMut(web_sys::Event)>,
    ) -> Self {
        Self::Sub(Sub {
            receiver: rx,
            event_closure,
        })
    }

    /// apply a function to the msg to create a different task which has a different msg
    pub fn map_msg<F, MSG2>(self, f: F) -> Command<MSG2>
    where
        F: Fn(MSG) -> MSG2 + 'static,
        MSG2: 'static,
    {
        match self {
            Self::Action(task) => Command::Action(task.map_msg(f)),
            #[cfg(feature = "with-dom")]
            Self::Sub(task) => Command::Sub(task.map_msg(f)),
        }
    }

    /// return the next value
    pub async fn next(&mut self) -> Option<MSG> {
        match self {
            Self::Action(task) => task.next().await,
            #[cfg(feature = "with-dom")]
            Self::Sub(task) => task.next().await,
        }
    }
}

/// Action is used to do asynchronous operations
pub struct Action<MSG> {
    task: Pin<Box<dyn Future<Output = MSG>>>,
    /// a marker to indicate if the value of the future is awaited.
    /// any attempt to await it again will error,
    /// saying that the async function is resumed after completion.
    done: bool,
}

impl<MSG> Action<MSG>
where
    MSG: 'static,
{
    /// create a new task from a function which returns a future
    fn new<F>(f: F) -> Self
    where
        F: Future<Output = MSG> + 'static,
    {
        Self {
            task: Box::pin(f),
            done: false,
        }
    }

    /// apply a function to the msg to create a different task which has a different msg
    fn map_msg<F, MSG2>(self, f: F) -> Action<MSG2>
    where
        F: Fn(MSG) -> MSG2 + 'static,
        MSG2: 'static,
    {
        let task = self.task;
        Action::new(async move {
            let msg = task.await;
            f(msg)
        })
    }

    /// get the next value
    async fn next(&mut self) -> Option<MSG> {
        // return None is already done since awaiting it again is an error
        if self.done {
            None
        } else {
            let msg = self.task.as_mut().await;
            // mark as done
            self.done = true;
            Some(msg)
        }
    }
}

impl<F, MSG> From<F> for Action<MSG>
where
    F: Future<Output = MSG> + 'static,
    MSG: 'static,
{
    fn from(f: F) -> Self {
        Action::new(f)
    }
}

#[cfg(feature = "with-dom")]
/// Sub is a recurring operation
pub struct Sub<MSG> {
    pub(crate) receiver: UnboundedReceiver<MSG>,
    /// store the associated closures so it is not dropped before being event executed
    pub(crate) event_closure: Closure<dyn FnMut(web_sys::Event)>,
}

#[cfg(feature = "with-dom")]
impl<MSG> Sub<MSG>
where
    MSG: 'static,
{
    async fn next(&mut self) -> Option<MSG> {
        self.receiver.next().await
    }

    /// apply a function to the msg to create a different task which has a different msg
    fn map_msg<F, MSG2>(self, f: F) -> Sub<MSG2>
    where
        F: Fn(MSG) -> MSG2 + 'static,
        MSG2: 'static,
    {
        let (mut tx, rx) = mpsc::unbounded();
        let Sub {
            mut receiver,
            event_closure,
        } = self;

        crate::dom::spawn_local(async move {
            while let Some(msg) = receiver.next().await {
                tx.start_send(f(msg)).expect("must send");
            }
        });

        Sub {
            receiver: rx,
            event_closure,
        }
    }
}<|MERGE_RESOLUTION|>--- conflicted
+++ resolved
@@ -7,11 +7,7 @@
 #[cfg(feature = "with-dom")]
 use wasm_bindgen::closure::Closure;
 
-<<<<<<< HEAD
-/// Cnd is a way to tell the Runtime that something needs to be executed
-=======
 /// Cmd is a way to tell the Runtime that something needs to be executed
->>>>>>> 4673a4d7
 pub struct Cmd<MSG> {
     /// commands
     pub(crate) commands: Vec<Command<MSG>>,
